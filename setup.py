--- conflicted
+++ resolved
@@ -11,11 +11,7 @@
 
 setup(
     name = 'pyhyd', # Y
-<<<<<<< HEAD
     version = '0.1.3', # Y
-=======
-    version = '0.1.2', # Y
->>>>>>> cc4abe4f
     packages = find_packages(),
 
     install_requires = [
